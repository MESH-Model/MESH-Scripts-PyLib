version: 2

formats:
  - epub
  - pdf

build:
  os: "ubuntu-22.04"
  tools:
    python: "3.11"

sphinx:
<<<<<<< HEAD
  configuration: docs/source/conf.py  

python:
  install:
    - method: pip
      path: .
      extra_requirements:
        - setup.py
    - requirements: docs/requirements.txt
=======
  configuration: docs/source/conf.py  # 

python:
  install:
    - requirements: docs/requirements.txt  # 
>>>>>>> 31d3e3e8
<|MERGE_RESOLUTION|>--- conflicted
+++ resolved
@@ -10,20 +10,8 @@
     python: "3.11"
 
 sphinx:
-<<<<<<< HEAD
-  configuration: docs/source/conf.py  
+  configuration: docs/source/conf.py
 
 python:
   install:
-    - method: pip
-      path: .
-      extra_requirements:
-        - setup.py
-    - requirements: docs/requirements.txt
-=======
-  configuration: docs/source/conf.py  # 
-
-python:
-  install:
-    - requirements: docs/requirements.txt  # 
->>>>>>> 31d3e3e8
+    - requirements: docs/requirements.txt